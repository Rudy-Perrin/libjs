export enum Curve {
  ed25519 = "ed25519",
  P256 = "P256",
  secp256k1 = "secp256k1"
}

export enum HashAlgorithm {
  sha256 = "sha256",
  sha512 = "sha512",
  sha3_256 = "sha3-256",
  sha3_512 = "sha3-512",
  blake2b = "blake2b"
}

export enum UserTypeTransaction {
  keychain = "keychain",
  keychain_access = "keychain_access",
  transfer = "transfer",
  hosting = "hosting",
  token = "token",
  data = "data",
  contract = "contract",
  code_proposal = "code_proposal",
  code_approval = "code_approval"
}

export enum NetworkTypeTransaction {
  node = "node",
  node_shared_secrets = "node_shared_secrets",
  origin_shared_secrets = "origin_shared_secrets",
  beacon = "beacon",
  beacon_summary = "beacon_summary",
  oracle = "oracle",
  oracle_summary = "oracle_summary",
  code_proposal = "code_proposal",
  code_approval = "code_approval",
  node_rewards = "node_rewards"
}

export type Service = {
  derivationPath: string;
  curve: Curve;
  hashAlgo: HashAlgorithm;
};

export type Services = {
  [key: string]: Service;
};

export type Balance = {
  token: TokenBalance[];
  uco: number;
};

type TokenBalance = {
  address: string;
  amount: number;
  tokenId: number;
};

export type Token = {
  id: number;
  name: string;
  type: string;
  symbol: string;
  supply: number;
  decimals: number;
  properties?: Object[];
  collection?: Object[];
  ownerships?: Ownership[];
};

type CrossValidationStamp = {
  nodePubliKey: string;
  /** Hexadecimal */
  signature: string;
};

export type TransactionData = {
  code: Uint8Array;
  content: Uint8Array;
  ledger: Ledger;
  ownerships: Ownership[];
  recipients: Recipient[];
};

type Ledger = {
  token: TokenLedger;
  uco: UcoLedger;
};

type TokenLedger = {
  transfers: TokenTransfer[];
};

type TokenTransfer = {
  amount: number;
  to: Uint8Array;
  tokenAddress: Uint8Array;
  tokenId: number;
};

type UcoLedger = {
  transfers: UcoTransfer[];
};

type UcoTransfer = {
  amount: number;
  to: Uint8Array;
};

export type Recipient = {
  address: Uint8Array;
  action?: string;
  args?: any[];
};

export type Ownership = {
  authorizedPublicKeys: AuthorizedKey[];
  /** Hexadecimal */
  secret: Uint8Array;
};

export type AuthorizedKey = {
  /** Hexadecimal */
  encryptedSecretKey: Uint8Array;
  publicKey: Uint8Array;
};

export type AuthorizedKeyUserInput = {
  /** Hexadecimal */
  encryptedSecretKey: string;
  publicKey: string;
};

type TransactionInput = {
  amount: number;
  from: string;
  spent: boolean;
  timestamp: number;
  tokenAddress: string;
  tokenId: number;
  type: string;
};

type ValidationStamp = {
  ledgerOperation: LedgerOperation;
  timestamp: number;
};

type LedgerOperation = {
  fee: number;
  unspentOutputs: UnspentOutput[];
};

type UnspentOutput = {
  amount: number;
  from: string;
  timestamp: number;
  tokenAddress: string;
  tokenId: number;
  type: string;
  version: number;
};

export type Transaction = {
  address: string;
  balance: Balance;
  chainLength: number;
  rossValidationStamps: CrossValidationStamp[];
  data: TransactionData;
  inputs: TransactionInput[];
  originSignature: string;
  previousAddress: string;
  previousPublicKey: string;
  previousSignature: string;
  type: string;
  validationStamp: ValidationStamp;
  version: number;
};

export type NearestEndpoint = {
  ip: string;
  port: number;
};

export type OracleData = {
  timestamp?: number;
  services: any;
};

export type Keypair = {
  publicKey: Uint8Array;
  privateKey: Uint8Array;
};

type Transfer = {
  to: string;
  amount: number;
};

type TokenTransferRPC = {
  to: string;
  amount: number;
  tokenAddress: string;
  tokenId: number;
};

type OwnershipRPC = {
  secret: string;
  authorizedKeys: {
    publicKey: string;
    encryptedSecretKey: string;
  }[];
};

type RecipientRPC = {
  address: string;
  action?: string;
  args?: any[];
};

export type TransactionRPC = {
  version: number;
  address: string;
  type: UserTypeTransaction;
  data: {
    content: string;
    code: string;
    ownerships: OwnershipRPC[];
    ledger: {
      uco: {
        transfers: Transfer[];
      };
      token: {
        transfers: TokenTransferRPC[];
      };
    };
    recipients: RecipientRPC[];
  };
  previousPublicKey: string;
  previousSignature: string;
  originSignature?: string;
  generateEncryptedSeedSC?: boolean;
};

export type TransactionFee = {
  fee: number;
  rates: {
    eur: number;
    usd: number;
  };
};

<<<<<<< HEAD
export type DIDVerificationMethod = {
  id: string;
  type: string;
  controller: string;
  publicKeyJwk?: object;
  publicKeyMultibase?: string;
};

export type DIDService = {
  id: string;
  type: string;
  serviceEndpoint: string;
};

export type DIDDocument = {
  "@context": string[];
  id: string;
  alsoKnownAs?: string[];
  controller?: string;
  verificationMethod?: DIDVerificationMethod[];
  authentication?: string[];
  assertionMethod?: string[];
  keyAgreement?: string[];
  capabilityInvocation?: string[];
  capabilityDelegation?: string[];
  service?: Service[];
};

export type ecEncryptServiceSeed = {
  secret: Uint8Array;
  authorizedPublicKeys: AuthorizedKey[];
=======
export type ContractAction = {
  name: string;
  parameters: string[];
>>>>>>> 7038ae1a
};<|MERGE_RESOLUTION|>--- conflicted
+++ resolved
@@ -252,7 +252,6 @@
   };
 };
 
-<<<<<<< HEAD
 export type DIDVerificationMethod = {
   id: string;
   type: string;
@@ -284,9 +283,9 @@
 export type ecEncryptServiceSeed = {
   secret: Uint8Array;
   authorizedPublicKeys: AuthorizedKey[];
-=======
+};
+
 export type ContractAction = {
   name: string;
   parameters: string[];
->>>>>>> 7038ae1a
 };