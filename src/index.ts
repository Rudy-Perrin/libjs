--- conflicted
+++ resolved
@@ -7,13 +7,8 @@
 import { AWCEndpoint, Endpoint, EndpointFactory } from "./endpoint.js";
 import Network from "./network.js";
 import Transaction from "./transaction.js";
-<<<<<<< HEAD
-import Account from "./account.js";
-import Keychain from "./keychain.js";
-=======
 import * as Contract from "./contract.js";
 import * as Utils from "./utils.js";
->>>>>>> 7038ae1a
 
 export {
   AWCStreamChannel,
@@ -27,14 +22,10 @@
 };
 
 export default class Archethic {
-<<<<<<< HEAD
   /** @internal */
-  endpoint: DirectEndpoint | WalletRPCEndpoint;
-=======
   endpoint: Endpoint;
   rpcWallet: ArchethicWalletClient | undefined;
   rpcNode: NodeRPCClient | undefined;
->>>>>>> 7038ae1a
   transaction: Transaction;
   account: Account;
   network: Network;
@@ -46,9 +37,8 @@
   rpcNode: NodeRPCClient | undefined;
 
   /**
-<<<<<<< HEAD
    * Create a new Archethic instance
-   * @param {String} endpoint
+   * @param {String} endpoint if undefined, endpoint will be resolved using ArchethicWalletClient.
    * @return {Archethic}
    * @example
    * ```ts
@@ -57,18 +47,10 @@
    * const archethic = new Archethic("https://testnet.archethic.net");
    * ```
    */
-  constructor(endpoint: string) {
-    this.endpoint = Endpoint.build(endpoint);
-    if (this.endpoint instanceof WalletRPCEndpoint) {
-      this.rpcWallet = ArchethicRPCClient.instance;
-=======
-   * @param endpoint if undefined, endpoint will be resolved using ArchethicWalletClient.
-   */
   constructor(endpoint: string | undefined) {
     this.endpoint = new EndpointFactory().build(endpoint);
     if (this.endpoint instanceof AWCEndpoint) {
       this.rpcWallet = this.endpoint.rpcClient;
->>>>>>> 7038ae1a
     }
     this.account = new Account(this);
     this.network = new Network(this);
@@ -77,7 +59,6 @@
     this.rpcNode = new NodeRPCClient(this);
   }
 
-<<<<<<< HEAD
   /**
    * Connect to the Archethic network
    * @return {Promise<Archethic>}
@@ -89,12 +70,8 @@
    * await archethic.connect();
    * ```
    */
-  async connect(): Promise<Archethic> {
-    if (this.endpoint instanceof WalletRPCEndpoint) {
-=======
   async connect() {
     if (this.endpoint instanceof AWCEndpoint) {
->>>>>>> 7038ae1a
       await this.endpoint.resolve();
     }
     const nodes = this.endpoint.nodeEndpoint === null ?
